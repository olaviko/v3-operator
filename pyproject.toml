[tool.poetry]
name = "v3-operator"
version = "v1.0.8"
description = "StakeWise operator service for registering vault validators"
authors = ["StakeWise Labs <info@stakewise.io>"]

[tool.poetry.dependencies]
python = ">=3.10,<3.11"
python-decouple = "==3.8"
sentry-sdk = "==1.32.0"
py-ecc = "==6.0.0"
multiproof = { git = "https://github.com/stakewise/multiproof.git", rev = "v0.1.6" }
sw-utils = { git = "https://github.com/stakewise/sw-utils.git", rev = "v0.3.33" }
staking-deposit = { git = "https://github.com/ethereum/staking-deposit-cli.git", rev = "v2.4.0" }
pycryptodomex = "3.19.1"
milagro-bls-binding = "==1.9.0"
click = "==8.1.7"
tomli = "~2"
eciespy = "==0.4.0"
prometheus-client = "==0.17.1"
psycopg2 = "==2.9.9"
pyyaml = "==6.0.1"
<<<<<<< HEAD
aiohttp = "==3.9.2"
python-json-logger = "==2.0.7"
=======
aiohttp = "==3.9.3"
>>>>>>> fa4ac267

[tool.poetry.group.dev.dependencies]
pylint = "==3.0.1"
mypy = "==1.6.1"
isort = "==5.12.0"
pytest = "==7.4.2"
pytest-asyncio = "==0.21.1"
pre-commit = "==3.5.0"
Flake8-pyproject = "==1.2.3"
bandit = { version = "==1.7.5", extras = ["toml"] }
black = { version = "==23.10.0", extras = ["d"] }
pyinstaller = "==5.13.2"
faker = "==19.11.0"
flake8-print = "==5.0.0"
flake8-datetimez = "==20.10.0"
types-pyyaml = "==6.0.12.12"
coverage = "==7.3.2"
aioresponses = "^0.7.4"

[build-system]
requires = ["poetry-core>=1.0.0"]
build-backend = "poetry.core.masonry.api"

[tool.bandit]
exclude_dirs = ["*/tests/*", "src/config/networks.py", "conftest.py"]
skips = ["B608"]

[tool.pylint."pre-commit-hook"]
disable = ["C0103", "C0114", "C0115", "C0116", "W0511", "W0703", "R0801"]
ignore-paths=["src/.*/tests/.*", "src/test_fixtures/.*"]
ignore=["conftest.py"]

[tool.pylint."BASIC"]
good-names = ["db", "i", "w3"]
ignored-modules=["milagro_bls_binding"]

[tool.flake8]
extend-ignore = ["E203", "E501"]  # line length will be checked by pylint
exclude = ["conftest.py"]

[tool.mypy]
exclude = ["test"]
ignore_missing_imports = true
python_version = "3.10"
disallow_incomplete_defs = true

[tool.isort]
profile = "black"

[tool.black]
line-length = 100
skip-string-normalization = true
include = '\.pyi?$'
exclude = '''
/(
    \.eggs
  | \.git
  | \.hg
  | \.mypy_cache
  | \.tox
  | \.venv
  | _build
  | buck-out
  | build
  | dist
)/
'''

[tool.coverage.report]
fail_under = 76<|MERGE_RESOLUTION|>--- conflicted
+++ resolved
@@ -20,12 +20,8 @@
 prometheus-client = "==0.17.1"
 psycopg2 = "==2.9.9"
 pyyaml = "==6.0.1"
-<<<<<<< HEAD
-aiohttp = "==3.9.2"
+aiohttp = "==3.9.3"
 python-json-logger = "==2.0.7"
-=======
-aiohttp = "==3.9.3"
->>>>>>> fa4ac267
 
 [tool.poetry.group.dev.dependencies]
 pylint = "==3.0.1"
