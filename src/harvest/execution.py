import logging

from eth_typing import ChecksumAddress, HexStr
from web3 import Web3
from web3.exceptions import ContractLogicError

from src.common.clients import execution_client
from src.common.contracts import (
    get_gno_vault_contract,
    multicall_contract,
    vault_contract,
)
from src.common.typings import HarvestParams
from src.common.utils import format_error
from src.config.networks import GNO_NETWORKS
from src.config.settings import settings

logger = logging.getLogger(__name__)


async def submit_harvest_transaction(harvest_params: HarvestParams) -> HexStr | None:
    calls = await get_update_state_calls(harvest_params)
    try:
        tx = await multicall_contract.functions.aggregate(calls).transact()
    except (ValueError, ContractLogicError) as e:
        logger.error('Failed to harvest: %s', format_error(e))
        if settings.verbose:
            logger.exception(e)
        return None

    tx_hash = Web3.to_hex(tx)
    logger.info('Waiting for transaction %s confirmation', tx_hash)
    tx_receipt = await execution_client.eth.wait_for_transaction_receipt(
        tx_hash, timeout=settings.execution_transaction_timeout
    )
    if not tx_receipt['status']:
        logger.error('Harvest transaction failed')
        return None

    return tx_hash


async def get_update_state_calls(
    harvest_params: HarvestParams,
) -> list[tuple[ChecksumAddress, HexStr]]:
    update_state_call = vault_contract.get_update_state_call(harvest_params)
    calls = [update_state_call]

    if settings.network in GNO_NETWORKS:
        gno_vault_contract = get_gno_vault_contract()
        swap_xdai_call = gno_vault_contract.get_swap_xdai_call()
<<<<<<< HEAD
        calls.insert(0, swap_xdai_call)
=======
        calls.append(swap_xdai_call)
>>>>>>> 3473caf8

        # check whether xDAI swap works
        try:
            await gno_vault_contract.functions.multicall(calls).call()
        except (ValueError, ContractLogicError):
            logger.warning('xDAI swap failed, excluding from the call.')
<<<<<<< HEAD
            calls.pop(0)
=======
            calls.pop()
>>>>>>> 3473caf8

    return [(vault_contract.address, call) for call in calls]<|MERGE_RESOLUTION|>--- conflicted
+++ resolved
@@ -49,21 +49,13 @@
     if settings.network in GNO_NETWORKS:
         gno_vault_contract = get_gno_vault_contract()
         swap_xdai_call = gno_vault_contract.get_swap_xdai_call()
-<<<<<<< HEAD
-        calls.insert(0, swap_xdai_call)
-=======
         calls.append(swap_xdai_call)
->>>>>>> 3473caf8
 
         # check whether xDAI swap works
         try:
             await gno_vault_contract.functions.multicall(calls).call()
         except (ValueError, ContractLogicError):
             logger.warning('xDAI swap failed, excluding from the call.')
-<<<<<<< HEAD
-            calls.pop(0)
-=======
             calls.pop()
->>>>>>> 3473caf8
 
     return [(vault_contract.address, call) for call in calls]