--- conflicted
+++ resolved
@@ -35,16 +35,11 @@
                 RelayerValidator(
                     public_key=add_0x_prefix(v['public_key']),
                     amount_gwei=v['amount_gwei'],
-<<<<<<< HEAD
-                    signature=v['deposit_signature'],
+                    signature=add_0x_prefix(v['deposit_signature']),
                     withdrawal_address=v.get('withdrawal_address'),
-                    exit_signature=BLSSignature(Web3.to_bytes(hexstr=v['exit_signature'])),
-=======
-                    signature=add_0x_prefix(v['deposit_signature']),
                     exit_signature=BLSSignature(
                         Web3.to_bytes(hexstr=add_0x_prefix(v['exit_signature']))
                     ),
->>>>>>> 6dc9b864
                 )
                 for v in resp_json['validators']
             ]
