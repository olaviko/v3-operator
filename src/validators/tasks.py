--- conflicted
+++ resolved
@@ -283,13 +283,8 @@
         deadline=deadline,
         validators_manager_signature=validators_manager_signature,
     )
-<<<<<<< HEAD
     withdrawal_addresses = []
-    for validator_index, validator in enumerate(validators, start_validator_index):
-=======
-
     for validator_index, validator in enumerate(validators, validators_start_index):
->>>>>>> 280ad5b1
         if isinstance(validator, RelayerValidator):
             exit_signature = validator.exit_signature
         else:
