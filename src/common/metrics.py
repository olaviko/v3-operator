--- conflicted
+++ resolved
@@ -11,11 +11,8 @@
 from src.config.settings import settings
 
 
-<<<<<<< HEAD
-=======
 # pylint: disable=too-few-public-methods
 # pylint: disable-next=too-many-instance-attributes
->>>>>>> 6dc9b864
 class Metrics:
     def __init__(self):
         self.app_version = Info(
