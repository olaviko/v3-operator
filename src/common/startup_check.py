import asyncio
import logging
import socket
import time
from os import path

from aiohttp import ClientSession, ClientTimeout
from sw_utils import IpfsFetchClient, get_consensus_client, get_execution_client
from web3 import Web3

from src.common.clients import db_client
from src.common.contracts import restake_vault_contract, vault_contract
from src.common.execution import (
    check_hot_wallet_balance,
    check_vault_address,
    get_protocol_config,
)
from src.common.harvest import get_harvest_params
from src.common.utils import format_error, warning_verbose
from src.common.vault import Vault
from src.common.wallet import hot_wallet
from src.config.settings import settings
from src.validators.execution import check_deposit_data_root, get_withdrawable_assets
from src.validators.keystores.local import LocalKeystore
from src.validators.typings import ValidatorsRegistrationMode
from src.validators.utils import load_deposit_data

logger = logging.getLogger(__name__)

IPFS_HASH_EXAMPLE = 'QmawUdo17Fvo7xa6ARCUSMV1eoVwPtVuzx8L8Crj2xozWm'


def validate_settings() -> None:
    if not settings.execution_endpoints:
        raise ValueError('EXECUTION_ENDPOINTS is missing')

    if not settings.consensus_endpoints:
        raise ValueError('CONSENSUS_ENDPOINTS is missing')


async def wait_for_consensus_node() -> None:
    done = False
    while True:
        for consensus_endpoint in settings.consensus_endpoints:
            try:
                consensus_client = get_consensus_client([consensus_endpoint])
                syncing = await consensus_client.get_syncing()
                if syncing['data']['is_syncing'] is True:
                    logger.warning(
                        'The consensus node located at %s has not completed synchronization yet. '
                        'The remaining synchronization distance is %s.',
                        consensus_endpoint,
                        syncing['data']['sync_distance'],
                    )
                    continue
                data = await consensus_client.get_finality_checkpoint()
                logger.info(
                    'Connected to consensus node at %s. Finalized epoch: %s',
                    consensus_endpoint,
                    data['data']['finalized']['epoch'],
                )
                done = True
            except Exception as e:
                logger.warning(
                    'Failed to connect to consensus node at %s. %s',
                    consensus_endpoint,
                    e,
                )
        if done:
            return
        logger.warning('Failed to connect to consensus nodes. Retrying in 10 seconds...')
        await asyncio.sleep(10)


async def wait_for_execution_node() -> None:
    done = False
    while True:
        for execution_endpoint in settings.execution_endpoints:
            try:
                execution_client = get_execution_client(
                    [execution_endpoint],
                    jwt_secret=settings.execution_jwt_secret,
                )

                syncing = await execution_client.eth.syncing
                if syncing is True:
                    logger.warning(
                        'The execution node located at %s has not completed synchronization yet.',
                        execution_endpoint,
                    )
                    continue
                block_number = await execution_client.eth.block_number
                if block_number <= 0:
                    # There was a case when `block_number` equals to 0 although `syncing` is False.
                    logger.warning(
                        'Execution node %s. Current block number is %s',
                        execution_endpoint,
                        block_number,
                    )
                    continue
                logger.info(
                    'Connected to execution node at %s. Current block number: %s',
                    execution_endpoint,
                    block_number,
                )
                done = True
            except Exception as e:
                logger.warning(
                    'Failed to connect to execution node at %s. %s',
                    execution_endpoint,
                    e,
                )
        if done:
            return
        logger.warning('Failed to connect to execution nodes. Retrying in 10 seconds...')
        await asyncio.sleep(10)


async def collect_healthy_oracles() -> list:
    oracles = (await get_protocol_config()).oracles
    endpoints = [oracle.endpoints for oracle in oracles]

    async with ClientSession(timeout=ClientTimeout(60)) as session:
        results = await asyncio.gather(
            *[
                _aiohttp_fetch(session=session, url=endpoint)
                for replicas in endpoints
                for endpoint in replicas
            ],
            return_exceptions=True
        )

    healthy_oracles = []
    for result, endpoint in zip(results, endpoints):
        if isinstance(result, Exception):
            warning_verbose('%s for endpoint %s', format_error(result), endpoint)
            continue

        if result:
            healthy_oracles.append(result)

    return healthy_oracles


def check_metrics_port() -> None:
    sock = socket.socket(socket.AF_INET, socket.SOCK_STREAM)
    while True:
        result = sock.connect_ex((settings.metrics_host, settings.metrics_port))
        if result != 0:
            break
        logger.warning(
            "Can't start metrics server at %s:%s. Port is busy. Retrying in 10 seconds...",
            settings.metrics_host,
            settings.metrics_port,
        )
        time.sleep(10)
    sock.close()


def wait_for_keystores_dir() -> None:
    while not path.exists(settings.keystores_dir):
        logger.warning(
            "Can't find keystores directory (%s)",
            settings.keystores_dir,
        )
        time.sleep(15)


async def wait_for_deposit_data_file() -> None:
    while not path.exists(settings.deposit_data_file):
        logger.warning("Can't find deposit data file (%s)", settings.deposit_data_file)
        time.sleep(15)
    deposit_data = load_deposit_data(settings.vault, settings.deposit_data_file)
    logger.info('Found deposit data file %s', settings.deposit_data_file)

    if not settings.disable_deposit_data_warnings:
        while True:
            try:
                await check_deposit_data_root(deposit_data.tree.root)
                break
            except RuntimeError as e:
                logger.warning(e)
                time.sleep(15)


<<<<<<< HEAD
async def check_restake_withdrawals_manager() -> None:
    withdrawals_manager = await restake_vault_contract.restake_withdrawals_manager()
    if withdrawals_manager != hot_wallet.address:
        logger.warning(
            'The withdrawals manager must be updated to the %s address in the vault settings',
            hot_wallet.address,
        )
        raise ValueError('Invalid vault withdrawals manager')


async def check_withdrawal_address() -> None:
    """
    Check that withdrawal address is presented in deposit data file
    and is one of the eigen pods.
    """
    deposit_data = load_deposit_data(settings.vault, settings.deposit_data_file)
    vault_pods = await restake_vault_contract.get_eigen_pods()
    for withdrawal_address in deposit_data.withdrawal_addresses:
        if withdrawal_address not in vault_pods:
            logger.warning(
                'The withdrawal address for every deposit data entry'
                " must be set to one of the vault's Eigen pods"
            )
            raise ValueError('Invalid withdrawal address in deposit data')


async def startup_checks():
=======
async def startup_checks() -> None:
>>>>>>> 280ad5b1
    validate_settings()

    logger.info('Checking connection to database...')
    db_client.create_db_dir()
    with db_client.get_db_connection() as conn:
        conn.cursor()
    logger.info('Connected to database %s.', settings.database)

    logger.info('Checking connection to consensus nodes...')
    await wait_for_consensus_node()

    logger.info('Checking connection to execution nodes...')
    await wait_for_execution_node()

    logger.info('Checking vault address %s...', settings.vault)
    await check_vault_address()

    harvest_params = await get_harvest_params()
    withdrawable_assets = await get_withdrawable_assets(harvest_params)
    logger.info(
        'Vault withdrawable assets: %s %s',
        round(Web3.from_wei(withdrawable_assets, 'ether'), 2),
        settings.network_config.VAULT_BALANCE_SYMBOL,
    )

    logger.info('Checking hot wallet balance %s...', hot_wallet.address)
    await check_hot_wallet_balance()

    if await Vault().is_restake():
        logger.info('Checking restake withdrawals manager...')
        await check_restake_withdrawals_manager()

    logger.info('Checking connection to ipfs nodes...')
    healthy_ipfs_endpoint = []
    for endpoint in settings.ipfs_fetch_endpoints:
        client = IpfsFetchClient([endpoint])
        try:
            await client.fetch_json(IPFS_HASH_EXAMPLE)
        except Exception as e:
            logger.warning("Can't connect to ipfs node %s: %s", endpoint, e)
        else:
            healthy_ipfs_endpoint.append(endpoint)
    logger.info('Connected to ipfs nodes at %s.', ', '.join(healthy_ipfs_endpoint))

    logger.info('Checking connection to oracles set...')
    healthy_oracles = await collect_healthy_oracles()
    logger.info('Connected to oracles at %s', ', '.join(healthy_oracles))

    if settings.enable_metrics:
        logger.info('Checking metrics server...')
        check_metrics_port()

    if settings.validators_registration_mode == ValidatorsRegistrationMode.AUTO:
        logger.info('Checking deposit data file...')
        await wait_for_deposit_data_file()

        if settings.keystore_cls_str == LocalKeystore.__name__:
            logger.info('Checking keystores dir...')
            wait_for_keystores_dir()
            logger.info('Found keystores dir')

    await _check_validators_manager()

    if await Vault().is_restake() and settings.is_auto_registration_mode:
        logger.info('Checking deposit data withdrawal addresses...')
        await check_withdrawal_address()


async def _aiohttp_fetch(session: ClientSession, url: str) -> str:
    async with session.get(url=url) as response:
        response.raise_for_status()
    return url


async def _check_validators_manager() -> None:
    if settings.validators_registration_mode == ValidatorsRegistrationMode.API:
        if await vault_contract.version() == 1:
            raise RuntimeError('Vault version must be 2')

    if settings.validators_registration_mode == ValidatorsRegistrationMode.AUTO:
        if await vault_contract.version() > 1:
            validators_manager = await vault_contract.validators_manager()
            if validators_manager != settings.network_config.DEPOSIT_DATA_REGISTRY_CONTRACT_ADDRESS:
                raise RuntimeError(
                    'validators manager address must equal to deposit data registry address'
                )<|MERGE_RESOLUTION|>--- conflicted
+++ resolved
@@ -183,7 +183,6 @@
                 time.sleep(15)
 
 
-<<<<<<< HEAD
 async def check_restake_withdrawals_manager() -> None:
     withdrawals_manager = await restake_vault_contract.restake_withdrawals_manager()
     if withdrawals_manager != hot_wallet.address:
@@ -210,10 +209,7 @@
             raise ValueError('Invalid withdrawal address in deposit data')
 
 
-async def startup_checks():
-=======
 async def startup_checks() -> None:
->>>>>>> 280ad5b1
     validate_settings()
 
     logger.info('Checking connection to database...')
