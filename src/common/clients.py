--- conflicted
+++ resolved
@@ -20,11 +20,7 @@
 
 
 class Database:
-<<<<<<< HEAD
-    def get_db_connection(self) -> sqlite3.Connection:
-=======
     def get_db_connection(self) -> Connection:
->>>>>>> 280ad5b1
         return sqlite3.connect(settings.database)
 
     def create_db_dir(self) -> None:
